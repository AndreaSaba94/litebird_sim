# -*- encoding: utf-8 -*-

from abc import ABC, abstractmethod
<<<<<<< HEAD
from typing import Union, Optional
=======
from typing import Union, List
>>>>>>> b543cf8f
from uuid import UUID

from astropy.coordinates import ICRS, get_body_barycentric
import astropy.time
import astropy.units as u
from numba import njit
import numpy as np

from ducc0.pointingprovider import PointingProvider

from .coordinates import DEFAULT_COORDINATE_SYSTEM
from .hwp import HWP
from .imo import Imo

from .quaternions import (
    quat_rotation_x,
    quat_rotation_y,
    quat_rotation_z,
    quat_left_multiply,
    rotate_x_vector,
    rotate_z_vector,
)

YEARLY_OMEGA_SPIN_HZ = 2 * np.pi / (1.0 * u.year).to(u.s).value


@njit
def _clip_sincos(x):
    # np.clip would be perfect here, but it is slightly inefficient to use here
    # because `x` might either be a float64 or a float32, and we would need to
    # define the −1 and 1 constant accordingly. Better to resort to a combination
    # of calls to min/max, as they are efficiently optimized by LLVM.
    return min(max(x, -1), 1)


@njit
def polarization_angle(theta_rad, phi_rad, poldir):
    """Compute the polarization angle at a given point on the sky

    Prototype::

        polarization_angle(
            theta_rad: float,
            phi_rad: float,
            poldir: numpy.array[3],
        )

    This function returns the polarization angle (in radians) with
    respect to the North Pole of the celestial sphere for the point at
    coordinates `theta_rad` (colatitude, in radians) and `phi_rad`
    (longitude, in radians), assuming that `poldir` is a 3-element
    NumPy array representing a normalized vector which departs from
    the point on the celestial sphere and is aligned with the
    polarization direction.

    """
    # We want here to associate a polarization angle with a specific
    # direction in the sky P = (θ, ϕ) and a polarization direction,
    # which is a vector of length one starting from P. To compute the
    # polarization angle with respect to a fixed frame on the
    # celestial sphere, we need first to derive the two vectors
    # pointing towards North and East.
    #
    # Consider the following (ugly) figure, which shows how the North
    # is computed for the point at P:
    #
    #                 z axis ^    North direction
    #                        ▪.   .
    #                       .■▪   ..
    #                        |    .+
    #                  ......+.++..+
    #               ....     |   ...+...
    #            ...         |    ..+   ..
    #          ...           |      ▪     ..
    #         ..             |      .+      ..
    #        +               |       +       ..
    #       +                |---    +▪. P    ..
    #      ..                |   \ ...+        +
    #      +                 | θ  .. ..         .
    #     ..                 |  ..    .         .
    #     +                  |..      ..        .
    #  ---+----------------.+▪--------.+--------+--> y axis
    #     .              ... |        ..        .
    #      .          ...    |        .         +
    #      +        ...      |        .        ..
    #       .    ...         |        .        +
    #       .....            |       ..       +
    #      ++++              |       +       .
    #     L    ..            |      +      ..
    #   x axis  ...          |     ..    ..
    #             ...        |    ..  ...
    #                ......  | ..+....
    #                      ..+...
    #
    # Since the vector v is
    #
    #   v = [sin(θ) * cos(ϕ), sin(θ) * sin(ϕ), cos(θ)]
    #
    # then North is -dv/dθ and East is dv/dϕ, which leads to
    #
    #   North = [-cos(θ) * cos(ϕ), -cos(θ) * sin(ϕ), sin(θ)]
    #   East  = [-sin(ϕ), cos(ϕ), 0]
    #
    # To compute the polarization angle, we're just looking at the dot
    # product between "poldir" and these two directions. We use
    # `clip_sincos` to prevent problems from values that are slightly
    # outside the allowed range [-1,1] because of numerical roundoff
    # errors.

    cos_psi = _clip_sincos(-np.sin(phi_rad) * poldir[0] + np.cos(phi_rad) * poldir[1])
    sin_psi = _clip_sincos(
        (-np.cos(theta_rad) * np.cos(phi_rad) * poldir[0])
        + (-np.cos(theta_rad) * np.sin(phi_rad) * poldir[1])
        + (np.sin(theta_rad) * poldir[2])
    )
    return np.arctan2(sin_psi, cos_psi)


@njit
def compute_pointing_and_polangle(result, quaternion):
    """Store in "result" the pointing direction and polarization angle.

    Prototype::

        compute_pointing_and_polangle(
            result: numpy.array[3],
            quaternion: numpy.array[4],
        )

    The function assumes that `quaternion` encodes a rotation which
    transforms the z axis into the direction of a beam in the sky,
    i.e., it assumes that the beam points towards z in its own
    reference frame and that `quaternion` transforms the reference
    frame to celestial coordinates.

    The variable `result` is used to save the result of the
    computation, and it should be a 3-element NumPy array. On exit,
    its values will be:

    - ``result[0]``: the colatitude of the sky direction, in radians

    - ``result[1]``: the longitude of the sky direction, in radians

    - ``result[2]``: the polarization angle (assuming that in the beam
      reference frame points towards x), measured with respect to the
      North and East directions in the celestial sphere

    This function does *not* support broadcasting; use
    :func:`all_compute_pointing_and_polangle` if you need to
    transform several quaternions at once.

    Example::

        import numpy as np
        result = np.empty(3)
        compute_pointing_and_polangle(result, np.array([
            0.0, np.sqrt(2) / 2, 0.0, np.sqrt(2) / 2,
        ])

    """

    vx, vy, vz, w = quaternion

    # Dirty trick: as "result" is a vector of three floats (θ, φ, ψ),
    # we're reusing it over and over again to compute intermediate
    # vectors before the final result. First, we use it to compute the
    # (x, y, z) pointing direction
    rotate_z_vector(result, vx, vy, vz, w)
    theta_pointing = np.arccos(result[2])
    phi_pointing = np.arctan2(result[1], result[0])

    # Now reuse "result" to compute the polarization direction
    rotate_x_vector(result, vx, vy, vz, w)

    # Compute the polarization angle
    pol_angle = polarization_angle(
        theta_rad=theta_pointing, phi_rad=phi_pointing, poldir=result
    )

    # Finally, set "result" to the true result of the computation
    result[0] = theta_pointing
    result[1] = phi_pointing
    result[2] = pol_angle


@njit
def all_compute_pointing_and_polangle(result_matrix, quat_matrix):
    """Repeatedly apply :func:`compute_pointing_and_polangle`

    Prototype::

        all_compute_pointing_and_polangle(
            result_matrix: numpy.array[D, N, 3],
            quat_matrix: numpy.array[N, D, 4],
        )

    Assuming that `result_matrix` is a (D, N, 3) matrix and `quat_matrix` a (N, D, 4)
    matrix, iterate over all the N samples and D detectors and apply
    :func:`compute_pointing_and_polangle` to every item.

    """

    n_dets, n_samples, _ = result_matrix.shape

    assert result_matrix.shape[2] == 3
    assert quat_matrix.shape[0] == n_samples
    assert quat_matrix.shape[1] == n_dets
    assert quat_matrix.shape[2] == 4

    for det_idx in range(n_dets):
        for sample_idx in range(n_samples):
            compute_pointing_and_polangle(
                result_matrix[det_idx, sample_idx, :],
                quat_matrix[sample_idx, det_idx, :],
            )


@njit
def spin_to_ecliptic(
    result,
    sun_earth_angle_rad,
    spin_sun_angle_rad,
    precession_rate_hz,
    spin_rate_hz,
    time_s,
):
    """Compute a quaternion with the spin-axis-to-Ecliptic rotation

    Prototype::

        spin_to_ecliptic(
            result: numpy.array[4],
            sun_earth_angle_rad: float,
            spin_sun_angle_rad: float,
            precession_rate_hz: float,
            spin_rate_hz: float,
            time_s: float,
        )

    This function computes the (normalized) quaternion that encodes
    the rotation which transforms the frame of reference of the
    spacecraft's spin axis into the Ecliptic frame of reference. The
    result is saved in the parameter `result`, which must be a
    4-element NumPy array; the order of the elements of the quaternion
    is `(vx, vy, vz, w)`.

    The function computes the quaternion as the following sequence of
    rotations:

    1. A rotation around the `z` axis by the angle :math:`2π ν t`,
       with `ν` being the parameter `spin_rate_hz` and `t` the
       parameter `time_s` (this rotation accounts for the rotation of
       the spacecraft around the spin axis)

    2. A rotation around the `y` axis by the angle :math:`π/2 -
       \\alpha`, with `ɑ` being the parameter `spin_sun_angle_rad`
       (this accounts for the inclination of the spin axis with
       respect to the Ecliptic plane)

    3. A rotation around the `x` axis by the angle :math:`2π ν t`,
       with `ν` being the parameter `precession_rate_hz` and `t` the
       parameter `time_s` (this rotation accounts for the rotation of
       the spin axis because of the precessional motion)

    4. A rotation around the `z` axis by the angle
       `sun_earth_angle_rad` (this accounts for the yearly revolution
       of the spacecraft around the Sun)

    Args:

       `sun_earth_angle_rad` (float): Angle between the x axis and the
          Sun-Earth direction on the xy Ecliptic plane (in radians)

       `spin_sun_angle_rad` (float): Angle between the spin axis of
          the spacecraft and the Sun-Earth direction (in radians);
          this angle is sometimes called `ɑ`

       `precession_rate_hz` (float): The frequency of rotations around
          the precession axis (in rotations/sec)

       `spin_rate_hz` (float): The frequency of rotations around the
          spin axis (in rotations/sec)

       `time_s` (float): the time when to compute the quaternion

    """
    result[:] = quat_rotation_z(2 * np.pi * spin_rate_hz * time_s)
    quat_left_multiply(result, *quat_rotation_y(np.pi / 2 - spin_sun_angle_rad))
    quat_left_multiply(
        result, *quat_rotation_x(2 * np.pi * precession_rate_hz * time_s)
    )
    quat_left_multiply(result, *quat_rotation_z(sun_earth_angle_rad))


@njit
def all_spin_to_ecliptic(
    result_matrix,
    sun_earth_angles_rad,
    spin_sun_angle_rad,
    precession_rate_hz,
    spin_rate_hz,
    time_vector_s,
):
    """Apply :func:`spin_to_ecliptic` to each row of a matrix

    Prototype::

        all_spin_to_ecliptic(
            result_matrix: numpy.array[N, 4],
            sun_earth_angle_rad: float,
            spin_sun_angle_rad: float,
            precession_rate_hz: float,
            spin_rate_hz: float,
            time_vector_s: numpy.array[N],
        )

    This function extends :func:`spin_to_ecliptic` to work with
    the vector of times `time_vector_s`; all the other parameters must
    still be float as in `spin_to_ecliptic`; the variable
    `result_matrix` must be a matrix of shape ``(len(time_vector_s),
    4)``.

    """
    for row in range(result_matrix.shape[0]):
        spin_to_ecliptic(
            result=result_matrix[row, :],
            sun_earth_angle_rad=sun_earth_angles_rad[row],
            spin_sun_angle_rad=spin_sun_angle_rad,
            precession_rate_hz=precession_rate_hz,
            spin_rate_hz=spin_rate_hz,
            time_s=time_vector_s[row],
        )


def calculate_sun_earth_angles_rad(time_vector):
    """Compute the angle between the x axis and the Earth

    This function computes the angle on the plane of the Ecliptic
    (assuming to be the xy plane) between the Sun-Earth direction and
    the x axis. Depending on the type of the parameter `time_vector`,
    the result is computed differently:

    - If `time_vector` is a ``astropy.time.Time`` object, the angle is
      computed using the Barycentric Mean Ecliptic reference frame and
      the Ephemerides tables provided by AstroPy (slow but accurate)

    - Otherwise, `time_vector` is assumed to be a NumPy array of
      floats, and a simple circular motion with constant angular
      velocity is assumed. The angular velocity is
      ``YEARLY_OMEGA_SPIN_HZ``, which is equal to :math:`2π/T`, with T
      being the average duration of one year in seconds, and it is
      assumed that at time `t = 0` the angle is zero.

    """
    # This is the geometry of the problem: the Ecliptic plane is
    # supposed to be on the xy plane, with the Sun in the origin, and
    # we're looking for the angle θ in the figure:
    #
    #             ┌──────────────────────────────┐
    #           1 │⠀⠀⠀⠀⠀⠀⠀⢀⡠⠤⠒⠊⠉⠉⠉⡏⠉⠉⠉⠒⠤⢄⡀⠀⠀⠀⠀⠀⠀⠀│
    #             │⠀⠀⠀⠀⠀⡠⠊⠁⠀⠀⠀⠀⠀⠀⠀⡇⠀⠀⠀⠀⠀⠀⠈⠓⢄⠀⠀⠀⠀⠀│
    #             │⠀⠀⠀⡰⠊⠀⠀⠀⠀⠀⠀⠀⠀⠀⠀⡇⠀⠀⠀⠀⠀⠀⠀⠀⠀⠉⢆⠀⠀⠀│
    #             │⠀⢀⠜⠀⠀⠀⠀⠀⠀⠀⠀⠀⠀⠀⠀⡇⠀⠀⠀⠀⠀⠀⠀⠀⠀⠀⠈⢲⡀⠀│
    #             │⢀⡎⠀⠀⠀⠀⠀⠀⠀⠀⠀⠀⠀⠀⠀⡇⠀⠀⠀⠀⠀⠀⠀⠀⣀⠔⠊⠁⢱⠀│
    #             │⡜⠀⠀⠀⠀⠀⠀⠀⠀⠀⠀⠀⠀⠀⠀⡇⠀⠀⠀⠀⢀⡠⠒⠉⠀⠀⠀⠀⠀⢇│
    #             │⡇⠀⠀⠀⠀⠀⠀⠀⠀⠀⠀⠀⠀⠀⠀⡇⠀⣀⠔⠊⠁⠀⠀θ⠀⠀⠀⠀⠀⢸│
    #   y [AU]    │⡧⠤⠤⠤⠤⠤⠤⠤⠤⠤⠤⠤⠤⠤⠤⡷⠭⠤⠤⠤⠤⠤⠤⠤⠤⠤⠤⠤⠤⢼│
    #             │⡇⠀⠀⠀⠀⠀⠀⠀⠀⠀⠀⠀⠀⠀⠀⡇Sun⠀⠀⠀⠀⠀⠀⠀⠀⠀⠀⢸│
    #             │⢣⠀⠀⠀⠀⠀⠀⠀⠀⠀⠀⠀⠀⠀⠀⡇⠀⠀⠀⠀⠀⠀⠀⠀⠀⠀⠀⠀⠀⡜│
    #             │⠈⢆⠀⠀⠀⠀⠀⠀⠀⠀⠀⠀⠀⠀⠀⡇⠀⠀⠀⠀⠀⠀⠀⠀⠀⠀⠀⠀⡰⠁│
    #             │⠀⠈⢢⠀⠀⠀⠀⠀⠀⠀⠀⠀⠀⠀⠀⡇⠀⠀⠀⠀⠀⠀⠀⠀⠀⠀⠀⡴⠁⠀│
    #             │⠀⠀⠀⠱⢄⠀⠀⠀⠀⠀⠀⠀⠀⠀⠀⡇⠀⠀⠀⠀⠀⠀⠀⠀⠀⢀⠜⠀⠀⠀│
    #             │⠀⠀⠀⠀⠀⠑⢄⡀⠀⠀⠀⠀⠀⠀⠀⡇⠀⠀⠀⠀⠀⠀⢀⡤⠒⠁⠀⠀⠀⠀│
    #          -1 │⠀⠀⠀⠀⠀⠀⠀⠈⠑⠢⠤⣀⣀⣀⣀⣇⣀⣀⡠⠤⠔⠊⠁⠀⠀⠀⠀⠀⠀⠀│
    #             └──────────────────────────────┘
    #             -1                             1
    #                         x [AU]
    #
    # where of course θ points towards the Earth. The value of the
    # angle depends whether we're using proper MJD dates (in this
    # case, we need ephemeridis tables) or not: in the latter case we
    # just assume that at time 0 the angle θ is zero, and that the
    # Earth follows a uniform circular motion around the Sun with
    # frequency ω = 2πν = YEARLY_OMEGA_SPIN_HZ.

    if isinstance(time_vector, astropy.time.Time):
        pos = get_body_barycentric("earth", time_vector)
        coord = ICRS(pos).transform_to(DEFAULT_COORDINATE_SYSTEM).cartesian
        return np.arctan2(coord.y.value, coord.x.value)
    else:
        return YEARLY_OMEGA_SPIN_HZ * time_vector


class Spin2EclipticQuaternions:
    """A matrix of quaternions sampled uniformly over time

    This class is used to hold quaternions that represent the
    transformation from the reference frame of the LiteBIRD spin axis
    to the Ecliptic reference frame.

    The class has the following members:

    - ``start_time`` is either a floating-point number or an
      ``astropy.time.Time`` object.

    - ``pointing_freq_hz`` is the sampling frequency of the
      quaternions, in Hertz

    - ``quats`` is a NumPy array of shape ``(N × 4)``, containing the
      ``N`` (normalized) quaternions

    """

    def __init__(
        self,
        start_time: Union[float, astropy.time.Time],
        pointing_freq_hz: float,
        quats,
    ):
        self.start_time = start_time
        self.pointing_freq_hz = pointing_freq_hz
        self.quats = quats

    def nbytes(self):
        "Return the number of bytes allocated for the quaternions"
        return self.quats.nbytes

    def get_detector_quats(
        self,
        detector_quat,
        bore2spin_quat,
        time0: Union[float, astropy.time.Time],
        sampling_rate_hz: float,
        nsamples: int,
    ):
        """Return detector-to-Ecliptic quaternions

        This method combines the spin-axis-to-Ecliptic quaternions in
        ``self.quat`` with two additional rotations (`detector_quat`,
        `bore2spin_quat`), representing the transformation from the
        reference frame of a detector to the boresight reference frame
        and the transformation from the boresight to the spin
        reference frame. The result is a quaternion that directly
        transforms the reference frame of the detector to Ecliptic
        coordinates.

        Usually, the parameter `detector_quat` is read from the IMO,
        and the parameter `bore2spin_quat` is calculated through the
        class :class:`.InstrumentInfo`, which has the field
        ``bore2spin_quat``. If all you have is the angle β (in
        radians) between the boresight and the spin axis, just pass
        ``quat_rotation_y(β)`` here.

        As this kind of quaternion is used to compute the pointings of
        a detector, which are used in map-making, it applies a «slerp»
        operation on the quaternion, oversampling them to the sampling
        frequency of the detector, expressed through the parameter
        `sampling_rate_hz`.

        The parameters `time0` and `nsamples` specify which is the
        time interval that needs to be covered by the quaternions
        computed by this method. The type of the parameter `time0`
        must match that of `self.start_time`.

        """
        assert len(detector_quat) == 4
        assert (
            self.quats.shape[0] > 1
        ), "having only one quaternion is still unsupported"

        if isinstance(self.start_time, astropy.time.Time):
            assert isinstance(time0, astropy.time.Time), (
                "you must pass an astropy.time.Time object to time0 here, as "
                "Spin2EclipticQuaternions.start_time = {}"
            ).format(self.start_time)

            time_skip_s = (time0 - self.start_time).sec
        else:
            time_skip_s = time0 - self.start_time

        det2spin_quat = np.copy(detector_quat)
        quat_left_multiply(det2spin_quat, *bore2spin_quat)

        pp = PointingProvider(0.0, self.pointing_freq_hz, self.quats)
        # TODO: use the "right" (as opposed to "left") form of this
        # call, once https://github.com/litebird/ducc/issues/3 is
        # solved.
        return pp.get_rotated_quaternions(
            time_skip_s, sampling_rate_hz, det2spin_quat, nsamples, rot_left=False
        )


# This is an Abstract Base Class (ABC)
class ScanningStrategy(ABC):
    """A class that simulate a scanning strategy

    This is an abstract base class; you should probably use
    :class:`SpinningScanningStrategy`, unless you are interested in
    simulating other kinds of scanning strategies. If this is the
    case, refer to the documentation.

    """

    @abstractmethod
    def generate_spin2ecl_quaternions(
        self,
        start_time: Union[float, astropy.time.Time],
        time_span_s: float,
        delta_time_s: float,
    ) -> Spin2EclipticQuaternions:
        """Generate the quaternions for spin-axis-to-Ecliptic rotations

        This method simulates the scanning strategy of the spacecraft
        assuming that the mission begins at some time `start_time` and
        lasts for `time_span_s` seconds. The purpose of the function
        is to compute the orientation of the spacecraft once every
        `delta_time_s` seconds for the whole duration of the mission;
        the orientation is expressed as a quaternion that encodes the
        rotation from the reference frame of the spacecraft's spin
        axis (aligned with the y axis) to the reference frame of the
        Ecliptic Coordinate System.

        The function returns a :class:`Spin2EclipticQuaternions`
        object that fully covers the time interval between
        `start_time` and `start_time + time_span_s`: this means that
        an additional quaternion *after* the time ``t_end = start_time
        + time_span_s`` might be appended.

        Args:

            start_time (Union[float, astropy.time.Time]): start time
                of the simulation. If it is a floating-point number,
                it is arbitrary and can usually be set to 0.0;
                otherwise, it must be a ``astropy.time.Time`` object,
                and in this case a more precise computation of the
                orientation of the spacecraft is used. Depending on
                the duration of the simulation, the second case can be
                a few orders of magnitude slower: it should be used
                only when the simulation needs to track the position
                of moving objects (e.g., planets).

            time_span_s (float): interval of time that needs to be
                simulated, in seconds. These seconds are added to
                `start_time`, and their meaning depends on its type:
                if `start_time` is a float, you should consider the
                duration as a sidereal time, but if it's a
                `astropy.time.Time` time, `time_span_s` is expressed
                as a Solar time.

            delta_time_s (float): for efficiency, quaternions are not
                sampled at the same sample rate as the scientific
                data, but at a much lower rate. The default should be
                good for all the most common cases, but you can tune
                it with this parameter.

        """
        pass

    @staticmethod
    def optimal_num_of_quaternions(time_span_s: float, delta_time_s: float) -> int:
        """Return the number of quaternions to compute

        Given a time span and a time interval between consecutive
        quaternions, this static method computes how many quaternions
        are needed to properly cover the time span.
        """
        num_of_quaternions = int(time_span_s / delta_time_s) + 1
        if delta_time_s * (num_of_quaternions - 1) < time_span_s:
            num_of_quaternions += 1

        return num_of_quaternions

    @staticmethod
    def get_times(
        start_time: Union[float, astropy.time.Time],
        delta_time_s: float,
        num_of_quaternions: int,
    ):
        """Return a vector of equally-separated times

        Depending on the type of the parameter `start_time` (either a
        ``float`` or a ``astropy.time.Time`` instance), return a
        vector of times that mark the instant when a quaternion must
        be computed by the class.

        The class returns a 2-element tuple, containing (1) the time
        expressed using the same type as `start_time` (either
        ``float`` or ``astropy.time.Time``), and (2) a vector
        containing the time measured in seconds. The latter is useful
        when your scanning strategy depends on the time for the
        computation of angles and rotation, e.g., if you need to
        compute :math:`2\\pi\\nu t`.

        """
        if isinstance(start_time, astropy.time.Time):
            delta_time = astropy.time.TimeDelta(
                np.arange(num_of_quaternions) * delta_time_s, format="sec", scale="tdb"
            )
            time_s = delta_time.sec
            time = start_time + delta_time
        else:
            time_s = start_time + np.arange(num_of_quaternions) * delta_time_s
            time = time_s

        return time, time_s


class SpinningScanningStrategy(ScanningStrategy):
    """A class containing the parameters of the sky scanning strategy

    This class is used to hold together the parameters that define the
    nominal scanning strategy of the LiteBIRD spacecraft. It's a
    simple scanning strategy that closely matches the ones proposed
    for other CMB experiments from space like CORE and Pico: a
    spinning motion of the spacecraft around some axis, composed with
    a precession motion around the Sun-Earth-spacecraft axis (assuming
    that the spacecraft flies around the L_2 point of the Sun-Earth
    system).

    The constructor accepts the following parameters:

    - `spin_sun_angle_rad`: angle between the spin axis and the
      Sun-LiteBIRD direction (floating-point number, in radians)

    - `precession_rate_hz`: the period of the precession rotation
      (floating-point number, in minutes)

    - `spin_rate_hz`: the number of rotations per minute (RPM) around
      the spin axis (floating-point number)

    - `start_time`: an ``astropy.time.Time`` object representing the
      start of the observation. It's currently unused, but it is meant
      to represent the time when the rotation starts (i.e., the angle
      ωt is zero).

    These fields are available once the object has been initialized.

    You can create an instance of this class using the class method
    :meth:`.from_imo`, which reads the
    parameters from the IMO.

    """

    def __init__(
        self,
        spin_sun_angle_rad,
        precession_rate_hz,
        spin_rate_hz,
        start_time=astropy.time.Time("2027-01-01", scale="tdb"),
    ):
        self.spin_sun_angle_rad = spin_sun_angle_rad
        self.precession_rate_hz = precession_rate_hz
        self.spin_rate_hz = spin_rate_hz
        self.start_time = start_time

    def all_spin_to_ecliptic(self, result_matrix, sun_earth_angles_rad, time_vector_s):
        assert result_matrix.shape == (len(time_vector_s), 4)
        assert len(sun_earth_angles_rad) == len(time_vector_s)

        all_spin_to_ecliptic(
            result_matrix=result_matrix,
            sun_earth_angles_rad=sun_earth_angles_rad,
            spin_sun_angle_rad=self.spin_sun_angle_rad,
            precession_rate_hz=self.precession_rate_hz,
            spin_rate_hz=self.spin_rate_hz,
            time_vector_s=time_vector_s,
        )

    def __repr__(self):
        return (
            "SpinningScanningStrategy(spin_sun_angle_rad={spin_sun_angle_rad}, "
            "precession_rate_hz={precession_rate_hz}, "
            "spin_rate_hz={spin_rate_hz}, "
            "start_time={start_time})".format(
                spin_sun_angle_rad=self.spin_sun_angle_rad,
                precession_rate_hz=self.precession_rate_hz,
                spin_rate_hz=self.spin_rate_hz,
                start_time=self.start_time,
            )
        )

    def __str__(self):
        return """Spinning scanning strategy:
    angle between the Sun and the spin axis:       {spin_sun_angle_deg:.1f}°
    rotations around the precession angle:         {precession_rate_hr} rot/hr
    rotations around the spinning axis:            {spin_rate_hr} rot/hr
    start time of the simulation:                  {start_time}""".format(
            spin_sun_angle_deg=np.rad2deg(self.spin_sun_angle_rad),
            precession_rate_hr=3600.0 * self.precession_rate_hz,
            spin_rate_hr=3600.0 * self.spin_rate_hz,
            start_time=self.start_time,
        )

    @staticmethod
    def from_imo(imo: Imo, url: Union[str, UUID]):
        """Read the definition of the scanning strategy from the IMO

        This function returns a :class:`.SpinningScanningStrategy`
        object containing the set of parameters that define the
        scanning strategy of the spacecraft, i.e., the way it observes
        the sky during the nominal mission.

        Args:

            imo (:class:`.Imo`): an instance of the :class:`.Imo` class

            url (str or ``UUID``): a reference to the data file
                containing the definition of the scanning strategy. It can
                be either a string like
                ``/releases/v1.0/satellite/scanning_parameters/`` or a
                UUID.

        Example::

            imo = Imo()
            sstr = SpinningScanningStrategy.from_imo(
                imo=imo,
                url="/releases/v1.0/satellite/scanning_parameters/",
            )
            print(sstr)

        """
        obj = imo.query(url)
        return SpinningScanningStrategy(
            spin_sun_angle_rad=np.deg2rad(obj.metadata["spin_sun_angle_deg"]),
            precession_rate_hz=1.0 / (60.0 * obj.metadata["precession_period_min"]),
            spin_rate_hz=obj.metadata["spin_rate_rpm"] / 60.0,
        )

    def generate_spin2ecl_quaternions(
        self,
        start_time: Union[float, astropy.time.Time],
        time_span_s: float,
        delta_time_s: float,
    ) -> Spin2EclipticQuaternions:
        pointing_freq_hz = 1.0 / delta_time_s
        num_of_quaternions = ScanningStrategy.optimal_num_of_quaternions(
            time_span_s=time_span_s, delta_time_s=delta_time_s
        )

        spin2ecliptic_quats = np.empty((num_of_quaternions, 4))
        time, time_s = ScanningStrategy.get_times(
            start_time=start_time,
            delta_time_s=delta_time_s,
            num_of_quaternions=num_of_quaternions,
        )

        sun_earth_angles_rad = calculate_sun_earth_angles_rad(time)

        self.all_spin_to_ecliptic(
            result_matrix=spin2ecliptic_quats,
            sun_earth_angles_rad=sun_earth_angles_rad,
            time_vector_s=time_s,
        )

        return Spin2EclipticQuaternions(
            start_time=start_time,
            pointing_freq_hz=pointing_freq_hz,
            quats=spin2ecliptic_quats,
        )


def get_quaternion_buffer_shape(obs, num_of_detectors=None):
    """Return the shape of the buffer used to hold detector quaternions.

    This function can be used to pre-allocate the buffer used by
    :func:`.get_det2ecl_quaternions` and :func:`.get_ecl2det_quaternions` to
    save the quaternions representing the change of the orientation of the
    detectors with time.

    Here is a typical use::

        import numpy as np
        import litebird_sim as lbs
        obs = lbs.Observation(...)
        bufshape = get_quaternion_buffer_shape(obs, n_detectors)
        quaternions = np.empty(bufshape, dtype=np.float64)
        quats = get_det2ecl_quaternions(
            ...,
            quaternion_buffer=quaternions,
        )

    """

    if not num_of_detectors:
        num_of_detectors = obs.n_detectors

    return (obs.n_samples, num_of_detectors, 4)


def get_det2ecl_quaternions(
    obs,
    spin2ecliptic_quats: Spin2EclipticQuaternions,
    detector_quats,
    bore2spin_quat,
    quaternion_buffer=None,
    dtype=np.float64,
):
    """Return the detector-to-Ecliptic quaternions

    This function returns a ``(D, N, 4)`` tensor containing the
    quaternions that convert a vector in detector's coordinates
    into the frame of reference of the Ecliptic. The number of
    quaternions is equal to the number of samples hold in this
    observation, ``obs.n_samples``.
    Given that the z axis in the frame of reference of a detector
    points along the main beam axis, this means that if you use
    these quaternions to rotate the vector `z = [0, 0, 1]`, you
    will end up with the sequence of vectors pointing towards the
    points in the sky (in Ecliptic coordinates) that are observed
    by the detector.
    This is a low-level function; you should usually call the function
    :func:`.get_pointings`, which wraps this function to compute
    both the pointing direction and the polarization angle.
    See also the method :func:`.get_ecl2det_quaternions`, which
    mirrors this one.
    If you plan to call this function repeatedly, you can save
    some running time by pre-allocating the buffer used to hold
    the quaternions with the parameter `quaternion_buffer`. This
    must be a NumPy floating-point array whose shape can be
    computed using
    :func:`.get_quaternion_buffer_shape`. If you pass
    `quaternion_buffer`, the return value will be a pointer to
    this buffer.
    """

    bufshape = get_quaternion_buffer_shape(obs, len(detector_quats))
    if quaternion_buffer is None:
        quaternion_buffer = np.empty(bufshape, dtype=dtype)
    else:
        assert (
            quaternion_buffer.shape == bufshape
        ), f"error, wrong buffer size: {quaternion_buffer.size} != {bufshape}"

    for (idx, detector_quat) in enumerate(detector_quats):
        quaternion_buffer[:, idx, :] = spin2ecliptic_quats.get_detector_quats(
            detector_quat=detector_quat,
            bore2spin_quat=bore2spin_quat,
            time0=obs.start_time,
            sampling_rate_hz=obs.sampling_rate_hz,
            nsamples=obs.n_samples,
        )

    return quaternion_buffer


def get_ecl2det_quaternions(
    obs,
    spin2ecliptic_quats: Spin2EclipticQuaternions,
    detector_quats,
    bore2spin_quat,
    quaternion_buffer=None,
    dtype=np.float64,
):
    """Return the Ecliptic-to-detector quaternions

    This function returns a ``(D, N, 4)`` matrix containing the ``N``
    quaternions of all the ``D`` detectors
    that convert a vector in Ecliptic coordinates into
    the frame of reference of the detector itself. The number of
    quaternions is equal to the number of samples hold in this
    observation.
    This function is useful when you want to simulate how a point
    source is observed by the detector's beam: if you know the
    Ecliptic coordinates of the point sources, you can easily
    derive the location of the source with respect to the
    reference frame of the detector's beam.
    """

    quats = get_det2ecl_quaternions(
        obs,
        spin2ecliptic_quats,
        detector_quats,
        bore2spin_quat,
        quaternion_buffer=quaternion_buffer,
        dtype=dtype,
    )
    quats[..., 0:3] *= -1  # Apply the quaternion conjugate
<<<<<<< HEAD
    return quats
=======
    return quats


def get_pointing_buffer_shape(obs):
    return (obs.n_detectors, obs.n_samples, 3)


def get_pointings(
    obs,
    spin2ecliptic_quats: Spin2EclipticQuaternions,
    detector_quats,
    bore2spin_quat,
    quaternion_buffer=None,
    dtype_quaternion=np.float64,
    pointing_buffer=None,
    dtype_pointing=np.float32,
):
    """Return the time stream of pointings for the detector

    Given a :class:`Spin2EclipticQuaternions` and a quaternion
    representing the transformation from the reference frame of a
    detector to the boresight reference frame, compute a set of
    pointings for the detector that encompass the time span
    covered by this observation (i.e., starting from
    `obs.start_time` and including `obs.n_samples` pointings).
    The parameter `spin2ecliptic_quats` can be easily retrieved by
    the field `spin2ecliptic_quats` in a object of
    :class:`.Simulation` object, once the method
    :meth:`.Simulation.generate_spin2ecl_quaternions` is called.
    The parameter `detector_quats` is a stack of detector quaternions. For
    example, it can be:

    - The stack of the field `quat` of an instance of the class
       :class:`.DetectorInfo`

    - If all you want to do is a simulation using a boresight
       direction, you can pass the value ``np.array([[0., 0., 0.,
       1.]])``, which represents the null rotation.

    If you passed an array of :class:`.DetectorInfo` objects to the
    method :meth:`.Simulation.create_observations` through the
    parameter `detectors`, you can pass ``None`` and it will use the
    detector quaternions from the same :class:`.DetectorInfo` objects.

    The parameter `bore2spin_quat` is calculated through the class
    :class:`.Instrument`, which has the field ``bore2spin_quat``.
    If all you have is the angle β between the boresight and the
    spin axis, just pass ``quat_rotation_y(β)`` here.

    The return value is a ``(D x N × 3)`` tensor: the colatitude (in
    radians) is stored in column 0 (e.g., ``result[:, :, 0]``), the
    longitude (ditto) in column 1, and the polarization angle
    (ditto) in column 2. You can extract the three vectors using
    the following idiom::

        pointings = obs.get_pointings(...)

        # Extract the colatitude (theta), longitude (psi), and
        # polarization angle (psi) from pointings
        theta, phi, psi = [pointings[:, :, i] for i in (0, 1, 2)]

    If you plan to call this function repeatedly, you can save
    some running time by pre-allocating the buffer used to hold
    the pointings and the quaternions with the parameters
    `pointing_buffer` and `quaternion_buffer`. Both must be a
    NumPy floating-point array whose shape can be computed using
    :func:`.get_quaternion_buffer_shape` and
    :func:`.get_pointing_buffer_shape`. If you use
    these parameters, the return value will be a pointer to the
    `pointing_buffer`.

    """

    if detector_quats is None:
        assert "quat" in dir(obs), (
            "No detector quaternions found, have you passed "
            + '"detectors=" to Simulation.create_observations?'
        )
        detector_quats = obs.quat

    det2ecliptic_quats = get_det2ecl_quaternions(
        obs,
        spin2ecliptic_quats,
        detector_quats,
        bore2spin_quat,
        quaternion_buffer=quaternion_buffer,
        dtype=dtype_quaternion,
    )

    bufshape = get_pointing_buffer_shape(obs)
    if pointing_buffer is None:
        pointing_buffer = np.empty(bufshape, dtype=dtype_pointing)
    else:
        assert (
            pointing_buffer.shape == bufshape
        ), f"error, wrong pointing buffer size: {pointing_buffer.size} != {bufshape}"

    # Compute the pointing direction for each sample
    all_compute_pointing_and_polangle(
        result_matrix=pointing_buffer, quat_matrix=det2ecliptic_quats
    )

    return pointing_buffer
>>>>>>> b543cf8f
<|MERGE_RESOLUTION|>--- conflicted
+++ resolved
@@ -1,11 +1,7 @@
 # -*- encoding: utf-8 -*-
 
 from abc import ABC, abstractmethod
-<<<<<<< HEAD
-from typing import Union, Optional
-=======
-from typing import Union, List
->>>>>>> b543cf8f
+from typing import Union, Optional, List
 from uuid import UUID
 
 from astropy.coordinates import ICRS, get_body_barycentric
@@ -884,110 +880,4 @@
         dtype=dtype,
     )
     quats[..., 0:3] *= -1  # Apply the quaternion conjugate
-<<<<<<< HEAD
-    return quats
-=======
-    return quats
-
-
-def get_pointing_buffer_shape(obs):
-    return (obs.n_detectors, obs.n_samples, 3)
-
-
-def get_pointings(
-    obs,
-    spin2ecliptic_quats: Spin2EclipticQuaternions,
-    detector_quats,
-    bore2spin_quat,
-    quaternion_buffer=None,
-    dtype_quaternion=np.float64,
-    pointing_buffer=None,
-    dtype_pointing=np.float32,
-):
-    """Return the time stream of pointings for the detector
-
-    Given a :class:`Spin2EclipticQuaternions` and a quaternion
-    representing the transformation from the reference frame of a
-    detector to the boresight reference frame, compute a set of
-    pointings for the detector that encompass the time span
-    covered by this observation (i.e., starting from
-    `obs.start_time` and including `obs.n_samples` pointings).
-    The parameter `spin2ecliptic_quats` can be easily retrieved by
-    the field `spin2ecliptic_quats` in a object of
-    :class:`.Simulation` object, once the method
-    :meth:`.Simulation.generate_spin2ecl_quaternions` is called.
-    The parameter `detector_quats` is a stack of detector quaternions. For
-    example, it can be:
-
-    - The stack of the field `quat` of an instance of the class
-       :class:`.DetectorInfo`
-
-    - If all you want to do is a simulation using a boresight
-       direction, you can pass the value ``np.array([[0., 0., 0.,
-       1.]])``, which represents the null rotation.
-
-    If you passed an array of :class:`.DetectorInfo` objects to the
-    method :meth:`.Simulation.create_observations` through the
-    parameter `detectors`, you can pass ``None`` and it will use the
-    detector quaternions from the same :class:`.DetectorInfo` objects.
-
-    The parameter `bore2spin_quat` is calculated through the class
-    :class:`.Instrument`, which has the field ``bore2spin_quat``.
-    If all you have is the angle β between the boresight and the
-    spin axis, just pass ``quat_rotation_y(β)`` here.
-
-    The return value is a ``(D x N × 3)`` tensor: the colatitude (in
-    radians) is stored in column 0 (e.g., ``result[:, :, 0]``), the
-    longitude (ditto) in column 1, and the polarization angle
-    (ditto) in column 2. You can extract the three vectors using
-    the following idiom::
-
-        pointings = obs.get_pointings(...)
-
-        # Extract the colatitude (theta), longitude (psi), and
-        # polarization angle (psi) from pointings
-        theta, phi, psi = [pointings[:, :, i] for i in (0, 1, 2)]
-
-    If you plan to call this function repeatedly, you can save
-    some running time by pre-allocating the buffer used to hold
-    the pointings and the quaternions with the parameters
-    `pointing_buffer` and `quaternion_buffer`. Both must be a
-    NumPy floating-point array whose shape can be computed using
-    :func:`.get_quaternion_buffer_shape` and
-    :func:`.get_pointing_buffer_shape`. If you use
-    these parameters, the return value will be a pointer to the
-    `pointing_buffer`.
-
-    """
-
-    if detector_quats is None:
-        assert "quat" in dir(obs), (
-            "No detector quaternions found, have you passed "
-            + '"detectors=" to Simulation.create_observations?'
-        )
-        detector_quats = obs.quat
-
-    det2ecliptic_quats = get_det2ecl_quaternions(
-        obs,
-        spin2ecliptic_quats,
-        detector_quats,
-        bore2spin_quat,
-        quaternion_buffer=quaternion_buffer,
-        dtype=dtype_quaternion,
-    )
-
-    bufshape = get_pointing_buffer_shape(obs)
-    if pointing_buffer is None:
-        pointing_buffer = np.empty(bufshape, dtype=dtype_pointing)
-    else:
-        assert (
-            pointing_buffer.shape == bufshape
-        ), f"error, wrong pointing buffer size: {pointing_buffer.size} != {bufshape}"
-
-    # Compute the pointing direction for each sample
-    all_compute_pointing_and_polangle(
-        result_matrix=pointing_buffer, quat_matrix=det2ecliptic_quats
-    )
-
-    return pointing_buffer
->>>>>>> b543cf8f
+    return quats