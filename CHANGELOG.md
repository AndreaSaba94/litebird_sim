# HEAD

<<<<<<< HEAD
-   Add links to the manual in the example notebook [#219](https://github.com/litebird/litebird_sim/pull/219)
=======
-   **Breaking change**: add multiple TOD support to `describe_mpi_distribution` and make the field `MpiObservationDescr.tod_dtype` a list of strings [#220](https://github.com/litebird/litebird_sim/pull/220)
>>>>>>> 215225c8

-   Implement new methods in the `Simulation` class: `set_scanning_strategy`, `set_instrument`, `set_hwp`, and deprecate `generate_spin2ecl_quaternions` [#217](https://github.com/litebird/litebird_sim/pull/217)

-   Add `gzip_compression` keyword to `write_observations` [#214](https://github.com/litebird/litebird_sim/pull/214)

-   Run more comprehensive tests on different TOD components [#212](https://github.com/litebird/litebird_sim/pull/212)

-   Add a link to the IMO webpage @SSDC for each entity/quantity/data file included in simulation reports [#211](https://github.com/litebird/litebird_sim/pull/211)

-   Fix issue #209 [#210](https://github.com/litebird/litebird_sim/pull/210)

-   Add flag for coordinate system choice of madam output maps [#208](https://github.com/litebird/litebird_sim/pull/208)

-   Improve support for multiple TODs [#205](https://github.com/litebird/litebird_sim/pull/205)

-   Implement a bandpass generator [#160](https://github.com/litebird/litebird_sim/pull/160), [#200](https://github.com/litebird/litebird_sim/pull/200)

# Version 0.8.0

-   **Breaking change** Interface of `get_pointings` modified, new function `get_pointings_for_observation` simplifies the pointing generation for a list of observations [#198](https://github.com/litebird/litebird_sim/pull/198)

-   Ensure chronological order for Madam FITS files and make sure that exporting them to Madam works with MPI [#204](https://github.com/litebird/litebird_sim/pull/204) 

-   Properly install Madam template files [#202](https://github.com/litebird/litebird_sim/pull/202)

-   Mark installation errors for rich traceback in CI builds as non fatal [#199](https://github.com/litebird/litebird_sim/pull/199)

-   Fix bug in `make_bin_map` [#196](https://github.com/litebird/litebird_sim/pull/196)

# Version 0.7.0

-   Update and fix dependencies [#192](https://github.com/litebird/litebird_sim/pull/192)

-   Allow nnz=1 in the destriper [#191](https://github.com/litebird/litebird_sim/pull/191)

-   Improve the performance of the pointing generator [#190](https://github.com/litebird/litebird_sim/pull/190)

-   Add support for Madam (through an external call) [#186](https://github.com/litebird/litebird_sim/pull/186)

# Version 0.6.0

-   **Breaking change** The wrapper to the TOAST2 mapmaker has been fixed, and the parameter `baseline_length` was renamed to `baseline_length_s` to make clear what the measurement unit is [#182](https://github.com/litebird/litebird_sim/pull/182)

# Version 0.5.0

-   **Breaking change** New API for noise module [#151](https://github.com/litebird/litebird_sim/pull/151):

    -   Function `add_noise` has been renamed to `add_noise_to_observations`, and its parameter `noisetype` has been renamed into `noise_type` for consistency with other parameters (**breaking**)

    -   New functions `add_white_noise` and `add_one_over_f_noise` are exported (they were already implemented but were not visible)

    -   Each `Simulation` object creates random number generators (field `Simulation.random`), in a way that is safe even for MPI applications

-   **Breaking change** New API for `scan_map_in_observations` and `add_dipole_to_observations`, which now accept list of pointing matrices and simplify the parameters describing the HWP [#171](https://github.com/litebird/litebird_sim/pull/171)

-   Add a notebook to show an example of how to use the framework ([#178](https://github.com/litebird/litebird_sim/pull/178))

-   Support the production of maps in Galactic coordinates through the TOAST2 wrapper to the Madam map-maker ([#177](https://github.com/litebird/litebird_sim/pull/177))

-   Make `make_bin_map` compute pixel indices instead of requiring them as input, add support for Galactic coordinates [#176](https://github.com/litebird/litebird_sim/pull/176)

-   Use a more robust algorithm to compute pointings [#175](https://github.com/litebird/litebird_sim/pull/175)

-   Improve the documentation for the destriper [#172](https://github.com/litebird/litebird_sim/pull/172)

-   Add a high-pass filter for the noise [#169](https://github.com/litebird/litebird_sim/pull/169)

-   Upgrade NumPy from 1.20 to 1.21, Numba from 0.54 to 0.55, Rich from 6.2 to 11.0 [#152](https://github.com/litebird/litebird_sim/pull/152)

-   Add the ability to create Singularity container from branches different than `master` [#163](https://github.com/litebird/litebird_sim/pull/163)

-   Make MBS tests more robust against disappearing temporary directories [#162](https://github.com/litebird/litebird_sim/pull/162)

-   Remove NumPy's and Healpy's deprecation warnings [#158](https://github.com/litebird/litebird_sim/pull/158)

-   Use a cache to speed up CI builds [PR#147](https://github.com/litebird/litebird_sim/pull/147)

-   Create a script that fetches information about the latest release and produce a release announcement [PR#156](https://github.com/litebird/litebird_sim/pull/156)

-   Option for rotating the pointing from ecliptic to galactic coordinates in scan_map [#164](https://github.com/litebird/litebird_sim/pull/164)

-   Fix issue [#148](https://github.com/litebird/litebird_sim/issues/148)

# Version 0.4.0

- **Breaking change** Drop support for Python 3.6, enable Python 3.9 [#136](https://github.com/litebird/litebird_sim/pull/136)

- **Breaking change** Rename keyword `distribute` to `split_list_over_processes` in `Simulation.create_observations` [#110](https://github.com/litebird/litebird_sim/pull/110)

- **Breaking change** Switch to thermodynamic units in the MBS module [#123](https://github.com/litebird/litebird_sim/pull/123)

- Functions to write/load TODs to HDF5 files [#139](https://github.com/litebird/litebird_sim/pull/139) 

- Module for simulating hwp systematics (hwp_sys) [PR#117](https://github.com/litebird/litebird_sim/pull/117). The algebra is described in [Giardiello et al.](https://arxiv.org/abs/2106.08031)

- Fix Singularity builds [#145](https://github.com/litebird/litebird_sim/issues/145)

- Make the TOAST destriper more robust when MPI is/isn't present [#106](https://github.com/litebird/litebird_sim/pull/106)

- Option in Mbs for maps in ecliptic coordinates [#133](https://github.com/litebird/litebird_sim/pull/133)

- Module for scanning a map and filling TOD [#131](https://github.com/litebird/litebird_sim/pull/131)

# Version 0.3.0

- Spacecraft simulator and dipole computation [#122](https://github.com/litebird/litebird_sim/pull/122)

- Improve the way code is checked [#130](https://github.com/litebird/litebird_sim/pull/130)

- Fix bugs [#126](https://github.com/litebird/litebird_sim/issues/126), [#124](https://github.com/litebird/litebird_sim/issues/124), [#120](https://github.com/litebird/litebird_sim/issues/120), [#111](https://github.com/litebird/litebird_sim/pull/111)

# Version 0.2.1

- Fix bug [#107](https://github.com/litebird/litebird_sim/pull/107) [PR#108](https://github.com/litebird/litebird_sim/pull/108)

# Version 0.2.0

- White and 1/f noise generation [PR#100](https://github.com/litebird/litebird_sim/pull/100)

- Fix bug #104 [PR#105](https://github.com/litebird/litebird_sim/pull/105)

# Version 0.2.0 alpha

- Add a text-mode browser for the IMO [PR#103](https://github.com/litebird/litebird_sim/pull/103)

- Implement the tools to build a Singularity container [PR#96](https://github.com/litebird/litebird_sim/pull/96/)

- Implement an interface to the TOAST mapmaker [PR#86](https://github.com/litebird/litebird_sim/pull/86/)

- Fix issue [#101](https://github.com/litebird/litebird_sim/issues/101) (*No proper "parents" in Entry objects*) [PR#102](https://github.com/litebird/litebird_sim/pull/102)

- Make the README point to the latest version of the documentation [PR#99](https://github.com/litebird/litebird_sim/pull/99)

- Ensure that tests do not write within the source-code directory [PR#97](https://github.com/litebird/litebird_sim/pull/97)

- Add a [`STATUS.md`](https://github.com/litebird/litebird_sim/blob/be2ddfc3dfcc8d98711de72c56d8bc140bf8e7ce/STATUS.md) file showing the overall implementation status of the simulation modules [PR#87](https://github.com/litebird/litebird_sim/pull/87)

- Clarify how the IMO is used by `litebird_sim` [PR#94](https://github.com/litebird/litebird_sim/pull/94)

- Make tests run faster by using ducc0 0.8.0 [PR#92](https://github.com/litebird/litebird_sim/pull/92)

- Misc minor changes: gitignore .DS_Store; losslessly compress some assets [PR#88](https://github.com/litebird/litebird_sim/pull/88)

- Improve the `Observation` API. Deprecate the pointing-related methods (moved to `scanning`), quantities are local by default [PR#84](https://github.com/litebird/litebird_sim/pull/84)

- Permit to use pre-allocated buffers when generating quaternions and pointing angles [PR#83](https://github.com/litebird/litebird_sim/pull/83)

- Add support for PySM3 in new class `Mbs` [PR#76](https://github.com/litebird/litebird_sim/pull/76)

- Add the parameter `include_git_diff` in `Simulation.flush()` [PR#81](https://github.com/litebird/litebird_sim/pull/81)

- Add the ability to specify the size of the floating-point type used in `Observation` objects [PR#79](https://github.com/litebird/litebird_sim/pull/79)

- Simple bin map-maker [PR#73](https://github.com/litebird/litebird_sim/pull/73)

- Use SI units in class `SpinningScanningStrategy` (**breaking change**) [PR#69](https://github.com/litebird/litebird_sim/pull/69)

- Use dataclasses, rename `Detector` to `DetectorInfo` and `Instrument` to `InstrumentInfo` (**breaking change**) [PR#60](https://github.com/litebird/litebird_sim/pull/60)

- Improve the docs [PR#72](https://github.com/litebird/litebird_sim/pull/72), [PR#82](https://github.com/litebird/litebird_sim/pull/82)

- Code cleanups [PR#71](https://github.com/litebird/litebird_sim/pull/71)

- Improve the README [PR#70](https://github.com/litebird/litebird_sim/pull/70)

- [Fix issue #61](https://github.com/litebird/litebird_sim/pull/62)

# Version 0.1.0

- First release<|MERGE_RESOLUTION|>--- conflicted
+++ resolved
@@ -1,10 +1,8 @@
 # HEAD
 
-<<<<<<< HEAD
+-   **Breaking change**: add multiple TOD support to `describe_mpi_distribution` and make the field `MpiObservationDescr.tod_dtype` a list of strings [#220](https://github.com/litebird/litebird_sim/pull/220)
+
 -   Add links to the manual in the example notebook [#219](https://github.com/litebird/litebird_sim/pull/219)
-=======
--   **Breaking change**: add multiple TOD support to `describe_mpi_distribution` and make the field `MpiObservationDescr.tod_dtype` a list of strings [#220](https://github.com/litebird/litebird_sim/pull/220)
->>>>>>> 215225c8
 
 -   Implement new methods in the `Simulation` class: `set_scanning_strategy`, `set_instrument`, `set_hwp`, and deprecate `generate_spin2ecl_quaternions` [#217](https://github.com/litebird/litebird_sim/pull/217)
 
